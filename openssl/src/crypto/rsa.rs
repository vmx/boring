--- conflicted
+++ resolved
@@ -6,9 +6,7 @@
 
 use bn::BigNum;
 use bio::MemBio;
-<<<<<<< HEAD
 use error::ErrorStack;
-=======
 use crypto::HashTypeInternals;
 use crypto::hash;
 
@@ -16,7 +14,6 @@
 use libc::{c_void, c_char};
 #[cfg(feature = "catch_unwind")]
 use crypto::util::{CallbackState, invoke_passwd_cb};
->>>>>>> df30e9e7
 
 pub struct RSA(*mut ffi::RSA);
 
@@ -48,7 +45,7 @@
                                    dp: BigNum,
                                    dq: BigNum,
                                    qi: BigNum)
-                                   -> Result<RSA, SslError> {
+                                   -> Result<RSA, ErrorStack> {
         unsafe {
             let rsa = try_ssl_null!(ffi::RSA_new());
             (*rsa).n = n.into_raw();
@@ -69,13 +66,8 @@
     }
 
     /// Reads an RSA private key from PEM formatted data.
-<<<<<<< HEAD
     pub fn private_key_from_pem<R>(reader: &mut R) -> io::Result<RSA>
-    where R: Read
-=======
-    pub fn private_key_from_pem<R>(reader: &mut R) -> Result<RSA, SslError>
         where R: Read
->>>>>>> df30e9e7
     {
         let mut mem_bio = try!(MemBio::new());
         try!(io::copy(reader, &mut mem_bio));
@@ -93,7 +85,7 @@
     ///
     /// Requires the `catch_unwind` feature.
     #[cfg(feature = "catch_unwind")]
-    pub fn private_key_from_pem_cb<R, F>(reader: &mut R, pass_cb: F) -> Result<RSA, SslError>
+    pub fn private_key_from_pem_cb<R, F>(reader: &mut R, pass_cb: F) -> Result<RSA, ErrorStack>
         where R: Read, F: FnOnce(&mut [c_char]) -> usize
     {
         let mut cb = CallbackState::new(pass_cb);
@@ -113,7 +105,7 @@
     }
 
     /// Writes an RSA private key as unencrypted PEM formatted data
-    pub fn private_key_to_pem<W>(&self, writer: &mut W) -> Result<(), SslError>
+    pub fn private_key_to_pem<W>(&self, writer: &mut W) -> io::Result<()>
         where W: Write
     {
         let mut mem_bio = try!(MemBio::new());
@@ -127,18 +119,13 @@
                                              None,
                                              ptr::null_mut()));
         }
-        try!(io::copy(&mut mem_bio, writer).map_err(StreamError));
+        try!(io::copy(&mut mem_bio, writer));
         Ok(())
     }
 
     /// Reads an RSA public key from PEM formatted data.
-<<<<<<< HEAD
     pub fn public_key_from_pem<R>(reader: &mut R) -> io::Result<RSA>
-    where R: Read
-=======
-    pub fn public_key_from_pem<R>(reader: &mut R) -> Result<RSA, SslError>
         where R: Read
->>>>>>> df30e9e7
     {
         let mut mem_bio = try!(MemBio::new());
         try!(io::copy(reader, &mut mem_bio));
@@ -153,7 +140,7 @@
     }
 
     /// Writes an RSA public key as PEM formatted data
-    pub fn public_key_to_pem<W>(&self, writer: &mut W) -> Result<(), SslError>
+    pub fn public_key_to_pem<W>(&self, writer: &mut W) -> io::Result<()>
         where W: Write
     {
         let mut mem_bio = try!(MemBio::new());
@@ -162,21 +149,21 @@
             try_ssl!(ffi::PEM_write_bio_RSA_PUBKEY(mem_bio.get_handle(), self.0))
         };
 
-        try!(io::copy(&mut mem_bio, writer).map_err(StreamError));
+        try!(io::copy(&mut mem_bio, writer));
         Ok(())
     }
 
-    pub fn size(&self) -> Result<u32, SslError> {
+    pub fn size(&self) -> Option<u32> {
         if self.has_n() {
-            unsafe { Ok(ffi::RSA_size(self.0) as u32) }
+            unsafe { Some(ffi::RSA_size(self.0) as u32) }
         } else {
-            Err(SslError::OpenSslErrors(vec![]))
-        }
-    }
-
-    pub fn sign(&self, hash: hash::Type, message: &[u8]) -> Result<Vec<u8>, SslError> {
-        let k_len = try!(self.size());
-        let mut sig = vec![0;k_len as usize];
+            None
+        }
+    }
+
+    pub fn sign(&self, hash: hash::Type, message: &[u8]) -> Result<Vec<u8>, ErrorStack> {
+        let k_len = self.size().expect("RSA missing an n");
+        let mut sig = vec![0; k_len as usize];
         let mut sig_len = k_len;
 
         unsafe {
@@ -191,7 +178,7 @@
         }
     }
 
-    pub fn verify(&self, hash: hash::Type, message: &[u8], sig: &[u8]) -> Result<bool, SslError> {
+    pub fn verify(&self, hash: hash::Type, message: &[u8], sig: &[u8]) -> Result<bool, ErrorStack> {
         unsafe {
             let result = ffi::RSA_verify(hash.as_nid() as c_int,
                                          message.as_ptr(),
@@ -209,22 +196,16 @@
     }
 
     // The following getters are unsafe, since BigNum::new_from_ffi fails upon null pointers
-<<<<<<< HEAD
     pub fn n(&self) -> Result<BigNum, ErrorStack> {
         unsafe {
             BigNum::new_from_ffi((*self.0).n)
         }
-=======
-    pub fn n(&self) -> Result<BigNum, SslError> {
-        unsafe { BigNum::new_from_ffi((*self.0).n) }
->>>>>>> df30e9e7
     }
 
     pub fn has_n(&self) -> bool {
         unsafe { !(*self.0).n.is_null() }
     }
 
-<<<<<<< HEAD
     pub fn d(&self) -> Result<BigNum, ErrorStack> {
         unsafe {
             BigNum::new_from_ffi((*self.0).d)
@@ -235,21 +216,12 @@
         unsafe {
             BigNum::new_from_ffi((*self.0).e)
         }
-=======
-    pub fn d(&self) -> Result<BigNum, SslError> {
-        unsafe { BigNum::new_from_ffi((*self.0).d) }
-    }
-
-    pub fn e(&self) -> Result<BigNum, SslError> {
-        unsafe { BigNum::new_from_ffi((*self.0).e) }
->>>>>>> df30e9e7
     }
 
     pub fn has_e(&self) -> bool {
         unsafe { !(*self.0).e.is_null() }
     }
 
-<<<<<<< HEAD
     pub fn p(&self) -> Result<BigNum, ErrorStack> {
         unsafe {
             BigNum::new_from_ffi((*self.0).p)
@@ -260,14 +232,6 @@
         unsafe {
             BigNum::new_from_ffi((*self.0).q)
         }
-=======
-    pub fn p(&self) -> Result<BigNum, SslError> {
-        unsafe { BigNum::new_from_ffi((*self.0).p) }
-    }
-
-    pub fn q(&self) -> Result<BigNum, SslError> {
-        unsafe { BigNum::new_from_ffi((*self.0).q) }
->>>>>>> df30e9e7
     }
 }
 
