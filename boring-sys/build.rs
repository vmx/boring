use std::path::{Path, PathBuf};
use std::process::Command;

// NOTE: this build script is adopted from quiche (https://github.com/cloudflare/quiche)

// Additional parameters for Android build of BoringSSL.
//
// Android NDK < 18 with GCC.
const CMAKE_PARAMS_ANDROID_NDK_OLD_GCC: &[(&str, &[(&str, &str)])] = &[
    (
        "aarch64",
        &[("ANDROID_TOOLCHAIN_NAME", "aarch64-linux-android-4.9")],
    ),
    (
        "arm",
        &[("ANDROID_TOOLCHAIN_NAME", "arm-linux-androideabi-4.9")],
    ),
    (
        "x86",
        &[("ANDROID_TOOLCHAIN_NAME", "x86-linux-android-4.9")],
    ),
    (
        "x86_64",
        &[("ANDROID_TOOLCHAIN_NAME", "x86_64-linux-android-4.9")],
    ),
];

// Android NDK >= 19.
const CMAKE_PARAMS_ANDROID_NDK: &[(&str, &[(&str, &str)])] = &[
    ("aarch64", &[("ANDROID_ABI", "arm64-v8a")]),
    ("arm", &[("ANDROID_ABI", "armeabi-v7a")]),
    ("x86", &[("ANDROID_ABI", "x86")]),
    ("x86_64", &[("ANDROID_ABI", "x86_64")]),
];

fn cmake_params_android() -> &'static [(&'static str, &'static str)] {
    let arch = std::env::var("CARGO_CFG_TARGET_ARCH").unwrap();
    let cmake_params_android = if cfg!(feature = "ndk-old-gcc") {
        CMAKE_PARAMS_ANDROID_NDK_OLD_GCC
    } else {
        CMAKE_PARAMS_ANDROID_NDK
    };
    for (android_arch, params) in cmake_params_android {
        if *android_arch == arch {
            return params;
        }
    }
    &[]
}

const CMAKE_PARAMS_APPLE: &[(&str, &[(&str, &str)])] = &[
    // iOS
    (
        "aarch64-apple-ios",
        &[
            ("CMAKE_OSX_ARCHITECTURES", "arm64"),
            ("CMAKE_OSX_SYSROOT", "iphoneos"),
        ],
    ),
    (
        "aarch64-apple-ios-sim",
        &[
            ("CMAKE_OSX_ARCHITECTURES", "arm64"),
            ("CMAKE_OSX_SYSROOT", "iphonesimulator"),
        ],
    ),
    (
        "x86_64-apple-ios",
        &[
            ("CMAKE_OSX_ARCHITECTURES", "x86_64"),
            ("CMAKE_OSX_SYSROOT", "iphonesimulator"),
        ],
    ),
    // Mac Catalyst
    (
        "aarch64-apple-ios-macabi",
        &[
            ("CMAKE_OSX_ARCHITECTURES", "arm64"),
            ("CMAKE_OSX_SYSROOT", "macosx"),
        ],
    ),
    (
        "x86_64-apple-ios-macabi",
        &[
            ("CMAKE_OSX_ARCHITECTURES", "x86_64"),
            ("CMAKE_OSX_SYSROOT", "macosx"),
        ],
    ),
    // macOS
    (
        "aarch64-apple-darwin",
        &[
            ("CMAKE_OSX_ARCHITECTURES", "arm64"),
            ("CMAKE_OSX_SYSROOT", "macosx"),
        ],
    ),
    (
        "x86_64-apple-darwin",
        &[
            ("CMAKE_OSX_ARCHITECTURES", "x86_64"),
            ("CMAKE_OSX_SYSROOT", "macosx"),
        ],
    ),
];

fn cmake_params_apple() -> &'static [(&'static str, &'static str)] {
    let target = std::env::var("TARGET").unwrap();
<<<<<<< HEAD
    for (next_target, params) in CMAKE_PARAMS_APPLE {
        if *next_target == target {
            return *params;
=======
    for (ios_target, params) in CMAKE_PARAMS_IOS {
        if *ios_target == target {
            return params;
>>>>>>> 3059ba6e
        }
    }
    &[]
}

fn get_apple_sdk_name() -> &'static str {
    for (name, value) in cmake_params_apple() {
        if *name == "CMAKE_OSX_SYSROOT" {
            return value;
        }
    }
    let target = std::env::var("TARGET").unwrap();
    panic!("cannot find SDK for {} in CMAKE_PARAMS_APPLE", target);
}

/// Returns the platform-specific output path for lib.
///
/// MSVC generator on Windows place static libs in a target sub-folder,
/// so adjust library location based on platform and build target.
/// See issue: https://github.com/alexcrichton/cmake-rs/issues/18
fn get_boringssl_platform_output_path() -> String {
    if cfg!(target_env = "msvc") {
        // Code under this branch should match the logic in cmake-rs
        let debug_env_var = std::env::var("DEBUG").expect("DEBUG variable not defined in env");

        let deb_info = match &debug_env_var[..] {
            "false" => false,
            "true" => true,
            unknown => panic!("Unknown DEBUG={} env var.", unknown),
        };

        let opt_env_var =
            std::env::var("OPT_LEVEL").expect("OPT_LEVEL variable not defined in env");

        let subdir = match &opt_env_var[..] {
            "0" => "Debug",
            "1" | "2" | "3" => {
                if deb_info {
                    "RelWithDebInfo"
                } else {
                    "Release"
                }
            }
            "s" | "z" => "MinSizeRel",
            unknown => panic!("Unknown OPT_LEVEL={} env var.", unknown),
        };

        subdir.to_string()
    } else {
        "".to_string()
    }
}

#[cfg(feature = "fips")]
const BORING_SSL_PATH: &str = "deps/boringssl-fips";
#[cfg(not(feature = "fips"))]
const BORING_SSL_PATH: &str = "deps/boringssl";

/// Returns a new cmake::Config for building BoringSSL.
///
/// It will add platform-specific parameters if needed.
fn get_boringssl_cmake_config() -> cmake::Config {
    let arch = std::env::var("CARGO_CFG_TARGET_ARCH").unwrap();
    let os = std::env::var("CARGO_CFG_TARGET_OS").unwrap();
    let host = std::env::var("HOST").unwrap();
    let target = std::env::var("TARGET").unwrap();
    let pwd = std::env::current_dir().unwrap();

    let mut boringssl_cmake = cmake::Config::new(BORING_SSL_PATH);
    if host != target {
        // Add platform-specific parameters for cross-compilation.
        match os.as_ref() {
            "android" => {
                // We need ANDROID_NDK_HOME to be set properly.
                println!("cargo:rerun-if-env-changed=ANDROID_NDK_HOME");
                let android_ndk_home = std::env::var("ANDROID_NDK_HOME")
                    .expect("Please set ANDROID_NDK_HOME for Android build");
                let android_ndk_home = std::path::Path::new(&android_ndk_home);
                for (name, value) in cmake_params_android() {
                    eprintln!("android arch={} add {}={}", arch, name, value);
                    boringssl_cmake.define(name, value);
                }
                let toolchain_file = android_ndk_home.join("build/cmake/android.toolchain.cmake");
                let toolchain_file = toolchain_file.to_str().unwrap();
                eprintln!("android toolchain={}", toolchain_file);
                boringssl_cmake.define("CMAKE_TOOLCHAIN_FILE", toolchain_file);

<<<<<<< HEAD
                #[cfg(feature = "android-api-19")]
                boringssl_cmake.define("ANDROID_NATIVE_API_LEVEL", "19");
                #[cfg(not(feature = "android-api-19"))]
                boringssl_cmake.define("ANDROID_NATIVE_API_LEVEL", "21");
                boringssl_cmake.define("ANDROID_STL", "c++_shared");
            }

            "macos" => {
                for (name, value) in cmake_params_apple() {
                    eprintln!("macos arch={} add {}={}", arch, name, value);
                    boringssl_cmake.define(name, value);
                }
            }

            "ios" => {
                for (name, value) in cmake_params_apple() {
                    eprintln!("ios arch={} add {}={}", arch, name, value);
                    boringssl_cmake.define(name, value);
                }

                // Bitcode is always on.
                let bitcode_cflag = "-fembed-bitcode";

                if target.ends_with("-macabi") {
                    // Mac Catalyst
                    let compiler_flags = format!("{} -target {}", bitcode_cflag, target);
                    boringssl_cmake.define("CMAKE_ASM_FLAGS", &compiler_flags);
                    // Work around hardcoded deployment target in cc crate by defining CMAKE_C_FLAGS
                    // instead of using the cflag builder.
                    boringssl_cmake.define("CMAKE_C_FLAGS", &compiler_flags);
                    boringssl_cmake.define("CMAKE_CXX_FLAGS", &compiler_flags);
                } else {
                    // Normal iOS

                    // Hack for Xcode 10.1.
                    let target_cflag = if arch == "x86_64" {
                        "-target x86_64-apple-ios-simulator"
                    } else {
                        ""
                    };

                    let cflag = format!("{} {}", bitcode_cflag, target_cflag);

                    boringssl_cmake.define("CMAKE_ASM_FLAGS", &cflag);
                    boringssl_cmake.cflag(&cflag);
                }
=======
                // 21 is the minimum level tested. You can give higher value.
                boringssl_cmake.define("ANDROID_NATIVE_API_LEVEL", "21");
                boringssl_cmake.define("ANDROID_STL", "c++_shared");
            }

            "ios" => {
                for (name, value) in cmake_params_ios() {
                    eprintln!("ios arch={} add {}={}", arch, name, value);
                    boringssl_cmake.define(name, value);
                }

                // Bitcode is always on.
                let bitcode_cflag = "-fembed-bitcode";

                // Hack for Xcode 10.1.
                let target_cflag = if arch == "x86_64" {
                    "-target x86_64-apple-ios-simulator"
                } else {
                    ""
                };

                let cflag = format!("{} {}", bitcode_cflag, target_cflag);
                boringssl_cmake.define("CMAKE_ASM_FLAGS", &cflag);
                boringssl_cmake.cflag(&cflag);
>>>>>>> 3059ba6e
            }

            "windows" => {
                if host.contains("windows") {
                    // BoringSSL's CMakeLists.txt isn't set up for cross-compiling using Visual Studio.
                    // Disable assembly support so that it at least builds.
                    boringssl_cmake.define("OPENSSL_NO_ASM", "YES");
                }
            }

            "linux" => match arch.as_str() {
                "x86" => {
                    boringssl_cmake.define(
                        "CMAKE_TOOLCHAIN_FILE",
                        pwd.join(BORING_SSL_PATH)
                            .join("src/util/32-bit-toolchain.cmake")
                            .as_os_str(),
                    );
                }
                "aarch64" => {
                    boringssl_cmake.define(
                        "CMAKE_TOOLCHAIN_FILE",
                        pwd.join("cmake/aarch64-linux.cmake").as_os_str(),
                    );
                }
                _ => {
                    eprintln!(
                        "warning: no toolchain file configured by boring-sys for {}",
                        target
                    );
                }
            },

            _ => {}
        }
    }

    boringssl_cmake
}

/// Verify that the toolchains match https://csrc.nist.gov/CSRC/media/projects/cryptographic-module-validation-program/documents/security-policies/140sp3678.pdf
/// See "Installation Instructions" under section 12.1.
// TODO: maybe this should also verify the Go and Ninja versions? But those haven't been an issue in practice ...
fn verify_fips_clang_version() -> (&'static str, &'static str) {
    fn version(tool: &str) -> String {
        let output = match Command::new(tool).arg("--version").output() {
            Ok(o) => o,
            Err(e) => {
                eprintln!("warning: missing {}, trying other compilers: {}", tool, e);
                // NOTE: hard-codes that the loop below checks the version
                return String::new();
            }
        };
        assert!(output.status.success());
        let output = std::str::from_utf8(&output.stdout).expect("invalid utf8 output");
        output.lines().next().expect("empty output").to_string()
    }

    const REQUIRED_CLANG_VERSION: &str = "7.0.1";
    for (cc, cxx) in [
        ("clang-7", "clang++-7"),
        ("clang", "clang++"),
        ("cc", "c++"),
    ] {
        let cc_version = version(cc);
        if cc_version.contains(REQUIRED_CLANG_VERSION) {
            assert!(
                version(cxx).contains(REQUIRED_CLANG_VERSION),
                "mismatched versions of cc and c++"
            );
            return (cc, cxx);
        } else if cc == "cc" {
            panic!(
                "unsupported clang version \"{}\": FIPS requires clang {}",
                cc_version, REQUIRED_CLANG_VERSION
            );
        } else if !cc_version.is_empty() {
            eprintln!(
                "warning: FIPS requires clang version {}, skipping incompatible version \"{}\"",
                REQUIRED_CLANG_VERSION, cc_version
            );
        }
    }
    unreachable!()
}

fn get_extra_clang_args_for_bindgen() -> Vec<String> {
    let os = std::env::var("CARGO_CFG_TARGET_OS").unwrap();

    let mut params = Vec::new();

    // Add platform-specific parameters.
    #[allow(clippy::single_match)]
    match os.as_ref() {
        "ios" | "macos" => {
            use std::io::Write;
            // When cross-compiling for Apple targets, tell bindgen to use SDK sysroot,
            // and *don't* use system headers of the host macOS.
            let sdk = get_apple_sdk_name();
            let output = std::process::Command::new("xcrun")
                .args(["--show-sdk-path", "--sdk", sdk])
                .output()
                .unwrap();
            if !output.status.success() {
                if let Some(exit_code) = output.status.code() {
                    eprintln!("xcrun failed: exit code {}", exit_code);
                } else {
                    eprintln!("xcrun failed: killed");
                }
                std::io::stderr().write_all(&output.stderr).unwrap();
                // Uh... let's try anyway, I guess?
                return params;
            }
            let mut sysroot = String::from_utf8(output.stdout).unwrap();
            // There is typically a newline at the end which confuses clang.
            sysroot.truncate(sysroot.trim_end().len());
            params.push("-isysroot".to_string());
            params.push(sysroot);
        }
        "android" => {
            let android_ndk_home = std::env::var("ANDROID_NDK_HOME")
                .expect("Please set ANDROID_NDK_HOME for Android build");
            let mut android_sysroot = std::path::PathBuf::from(android_ndk_home);
            android_sysroot.push("sysroot");
            params.push("--sysroot".to_string());
<<<<<<< HEAD
            params.push(android_sysroot.to_string_lossy().into());
=======
            // If ANDROID_NDK_HOME weren't a valid UTF-8 string,
            // we'd already know from std::env::var.
            params.push(android_sysroot.into_os_string().into_string().unwrap());
>>>>>>> 3059ba6e
        }
        _ => {}
    }

    params
}

fn main() {
    use std::env;

    println!("cargo:rerun-if-env-changed=BORING_BSSL_PATH");
    let bssl_dir = std::env::var("BORING_BSSL_PATH").unwrap_or_else(|_| {
        if !Path::new(BORING_SSL_PATH).join("CMakeLists.txt").exists() {
            println!("cargo:warning=fetching boringssl git submodule");
            // fetch the boringssl submodule
            let status = Command::new("git")
                .args(&[
                    "submodule",
                    "update",
                    "--init",
                    "--recursive",
                    BORING_SSL_PATH,
                ])
                .status();
            if !status.map_or(false, |status| status.success()) {
                panic!("failed to fetch submodule - consider running `git submodule update --init --recursive deps/boringssl` yourself");
            }
        }

        let mut cfg = get_boringssl_cmake_config();

        if cfg!(feature = "fuzzing") {
            cfg.cxxflag("-DBORINGSSL_UNSAFE_DETERMINISTIC_MODE")
                .cxxflag("-DBORINGSSL_UNSAFE_FUZZER_MODE");
        }
        if cfg!(feature = "fips") {
            let (clang, clangxx) = verify_fips_clang_version();
            cfg.define("CMAKE_C_COMPILER", clang);
            cfg.define("CMAKE_CXX_COMPILER", clangxx);
            cfg.define("CMAKE_ASM_COMPILER", clang);
            cfg.define("FIPS", "1");
        }

        if cfg!(feature = "ssl") {
            cfg.build_target("ssl").build();
        }
        cfg.build_target("crypto").build().display().to_string()
    });

    let build_path = get_boringssl_platform_output_path();
    if cfg!(feature = "fips") {
        println!(
            "cargo:rustc-link-search=native={}/build/crypto/{}",
            bssl_dir, build_path
        );
        println!(
            "cargo:rustc-link-search=native={}/build/ssl/{}",
            bssl_dir, build_path
        );
    } else {
        println!(
            "cargo:rustc-link-search=native={}/build/{}",
            bssl_dir, build_path
        );
    }

    println!("cargo:rustc-link-lib=static=crypto");
    if cfg!(feature = "ssl") {
        println!("cargo:rustc-link-lib=static=ssl");
    }

    // MacOS: Allow cdylib to link with undefined symbols
    let target_os = std::env::var("CARGO_CFG_TARGET_OS").unwrap();
    if target_os == "macos" {
        println!("cargo:rustc-cdylib-link-arg=-Wl,-undefined,dynamic_lookup");
    }

    println!("cargo:rerun-if-env-changed=BORING_BSSL_INCLUDE_PATH");
    let include_path = std::env::var("BORING_BSSL_INCLUDE_PATH").unwrap_or_else(|_| {
        if cfg!(feature = "fips") {
            format!("{}/include", BORING_SSL_PATH)
        } else {
            format!("{}/src/include", BORING_SSL_PATH)
        }
    });

    let mut builder = bindgen::Builder::default()
        .derive_copy(true)
        .derive_debug(true)
        .derive_default(true)
        .derive_eq(true)
        .default_enum_style(bindgen::EnumVariation::NewType { is_bitfield: false })
        .default_macro_constant_type(bindgen::MacroTypeVariation::Signed)
        .generate_comments(true)
        .fit_macro_constants(false)
        .size_t_is_usize(true)
        .layout_tests(true)
        .prepend_enum_name(true)
        .rustfmt_bindings(true)
        .clang_args(get_extra_clang_args_for_bindgen())
        .clang_args(&["-I", &include_path]);

    let target = std::env::var("TARGET").unwrap();
    match target.as_ref() {
        // bindgen produces alignment tests that cause undefined behavior [1]
        // when applied to explicitly unaligned types like OSUnalignedU64.
        //
        // There is no way to disable these tests for only some types
        // and it's not nice to suppress warnings for the entire crate,
        // so let's disable all alignment tests and hope for the best.
        //
        // [1]: https://github.com/rust-lang/rust-bindgen/issues/1651
        "aarch64-apple-ios" | "aarch64-apple-ios-sim" | "aarch64-apple-ios-macabi" => {
            builder = builder.layout_tests(false);
        }
        _ => {}
    }

    let headers = [
        "aes.h",
        "asn1_mac.h",
        "asn1t.h",
        #[cfg(not(feature = "fips"))]
        "blake2.h",
        "blowfish.h",
        "cast.h",
        "chacha.h",
        "cmac.h",
        "cpu.h",
        "curve25519.h",
        "des.h",
        "dtls1.h",
        "hkdf.h",
        "hrss.h",
        "md4.h",
        "md5.h",
        "obj_mac.h",
        "objects.h",
        "opensslv.h",
        "ossl_typ.h",
        "pkcs12.h",
        "poly1305.h",
        "rand.h",
        "rc4.h",
        "ripemd.h",
        "siphash.h",
        "srtp.h",
        #[cfg(not(feature = "fips"))]
        "trust_token.h",
        "x509v3.h",
    ];
    for header in &headers {
        builder = builder.header(
            Path::new(&include_path)
                .join("openssl")
                .join(header)
                .to_str()
                .unwrap(),
        );
    }

    let bindings = builder.generate().expect("Unable to generate bindings");
    let out_path = PathBuf::from(env::var("OUT_DIR").unwrap());
    bindings
        .write_to_file(out_path.join("bindings.rs"))
        .expect("Couldn't write bindings!");
}<|MERGE_RESOLUTION|>--- conflicted
+++ resolved
@@ -105,15 +105,9 @@
 
 fn cmake_params_apple() -> &'static [(&'static str, &'static str)] {
     let target = std::env::var("TARGET").unwrap();
-<<<<<<< HEAD
     for (next_target, params) in CMAKE_PARAMS_APPLE {
         if *next_target == target {
-            return *params;
-=======
-    for (ios_target, params) in CMAKE_PARAMS_IOS {
-        if *ios_target == target {
             return params;
->>>>>>> 3059ba6e
         }
     }
     &[]
@@ -201,7 +195,6 @@
                 eprintln!("android toolchain={}", toolchain_file);
                 boringssl_cmake.define("CMAKE_TOOLCHAIN_FILE", toolchain_file);
 
-<<<<<<< HEAD
                 #[cfg(feature = "android-api-19")]
                 boringssl_cmake.define("ANDROID_NATIVE_API_LEVEL", "19");
                 #[cfg(not(feature = "android-api-19"))]
@@ -248,32 +241,6 @@
                     boringssl_cmake.define("CMAKE_ASM_FLAGS", &cflag);
                     boringssl_cmake.cflag(&cflag);
                 }
-=======
-                // 21 is the minimum level tested. You can give higher value.
-                boringssl_cmake.define("ANDROID_NATIVE_API_LEVEL", "21");
-                boringssl_cmake.define("ANDROID_STL", "c++_shared");
-            }
-
-            "ios" => {
-                for (name, value) in cmake_params_ios() {
-                    eprintln!("ios arch={} add {}={}", arch, name, value);
-                    boringssl_cmake.define(name, value);
-                }
-
-                // Bitcode is always on.
-                let bitcode_cflag = "-fembed-bitcode";
-
-                // Hack for Xcode 10.1.
-                let target_cflag = if arch == "x86_64" {
-                    "-target x86_64-apple-ios-simulator"
-                } else {
-                    ""
-                };
-
-                let cflag = format!("{} {}", bitcode_cflag, target_cflag);
-                boringssl_cmake.define("CMAKE_ASM_FLAGS", &cflag);
-                boringssl_cmake.cflag(&cflag);
->>>>>>> 3059ba6e
             }
 
             "windows" => {
@@ -399,13 +366,9 @@
             let mut android_sysroot = std::path::PathBuf::from(android_ndk_home);
             android_sysroot.push("sysroot");
             params.push("--sysroot".to_string());
-<<<<<<< HEAD
-            params.push(android_sysroot.to_string_lossy().into());
-=======
             // If ANDROID_NDK_HOME weren't a valid UTF-8 string,
             // we'd already know from std::env::var.
             params.push(android_sysroot.into_os_string().into_string().unwrap());
->>>>>>> 3059ba6e
         }
         _ => {}
     }
